--- conflicted
+++ resolved
@@ -7,13 +7,8 @@
         UnitStoreStatus, Validator,
     },
     Config, Data, DataProvider, FinalizationHandler, Hasher, Index, MultiKeychain, NodeCount,
-<<<<<<< HEAD
-    NodeIndex, NodeMap, Receiver, Recipient, Round, Sender, SessionId, Signature, Signed,
-    SpawnHandle, Terminator, UncheckedSigned,
-=======
     NodeIndex, NodeMap, Receiver, Recipient, Round, Sender, Signature, Signed, SpawnHandle,
-    UncheckedSigned,
->>>>>>> bd761026
+    Terminator, UncheckedSigned,
 };
 use futures::{
     channel::{mpsc, oneshot},
@@ -1072,22 +1067,13 @@
         debug!(target: "AlephBFT-runway", "{:?} Consensus stopped.", index);
     }
 
-<<<<<<< HEAD
-=======
-    if packer_exit.send(()).is_err() {
-        debug!(target: "AlephBFT-runway", "{:?} Packer already stopped.", index);
-    }
     if !packer_handle.is_terminated() {
         if let Err(()) = packer_handle.await {
             warn!(target: "AlephBFT-runway", "{:?} Packer finished with an error", index);
         }
         debug!(target: "AlephBFT-runway", "{:?} Packer stopped.", index);
     }
-
-    if alerter_exit.send(()).is_err() {
-        debug!(target: "AlephBFT-runway", "{:?} Alerter already stopped.", index);
-    }
->>>>>>> bd761026
+    
     if !alerter_handle.is_terminated() {
         if let Err(()) = alerter_handle.await {
             warn!(target: "AlephBFT-runway", "{:?} Alerter finished with an error", index);
