--- conflicted
+++ resolved
@@ -1,10 +1,6 @@
 [package]
 name = "aleph-bft"
-<<<<<<< HEAD
-version = "0.16.1"
-=======
-version = "0.17.0"
->>>>>>> 704926e7
+version = "0.17.1"
 edition = "2021"
 authors = ["Cardinal Cryptography"]
 categories = ["algorithms", "data-structures", "cryptography", "database"]
