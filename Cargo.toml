[package]
name = "aleph-bft"
version = "0.3.1"
edition = "2018"
authors = ["Cardinal Cryptography"]
categories = ["algorithms", "data-structures", "cryptography", "database"]
documentation = "https://docs.rs/?"
homepage = "https://alephzero.org"
repository = "https://github.com/cardinal-cryptography/?"
keywords = ["asynchronous", "consensus", "bft", "blockchain", "distributed-systems"]
license = "Apache-2.0"
readme = "README.md"

description = """AlephBFT is an asynchronous and Byzantine fault tolerant consensus protocol aimed at ordering arbitrary messages (transactions). It has been designed to continuously operate even in the harshest conditions: with no bounds on message-delivery delays and in the presence of malicious actors. This makes it an excellent fit for blockchain-related applications."""

[dependencies]
bit-vec = "0.6"
<<<<<<< HEAD
parking_lot = "0.11.1"
futures = "0.3.9"
tokio = { version = "0.2.21", features = ["macros", "rt-threaded", "time"] }
mini-redis = "0.4"
derive_more = "0.99.7"
serde = { version = "1.0.110", features = ["derive"] }
futures-timer = "3.0.2"
log = "0.4.14"
env_logger = "0.8.3"
codec = { package = "parity-scale-codec", version = "2", default-features = false, features = ["derive", "std"] }
rand = "0.8.3"
async-trait = "0"

[features]
fuzz = []
=======
futures = "0.3"
futures-timer = "3.0"
derive_more = "0.99"
log = "0.4"
rand = "0.8"
async-trait = "0.1"
codec = { package = "parity-scale-codec", version = "2", default-features = false, features = ["derive"] }

[dev-dependencies]
tokio = { version = "1.6.1", features = ["macros", "rt", "rt-multi-thread"] }
libp2p = { version ="0.38", features = ["mdns", "tcp-tokio"]}
parking_lot = "0.11"
env_logger = "0.8"
>>>>>>> b73a6caf
<|MERGE_RESOLUTION|>--- conflicted
+++ resolved
@@ -15,23 +15,6 @@
 
 [dependencies]
 bit-vec = "0.6"
-<<<<<<< HEAD
-parking_lot = "0.11.1"
-futures = "0.3.9"
-tokio = { version = "0.2.21", features = ["macros", "rt-threaded", "time"] }
-mini-redis = "0.4"
-derive_more = "0.99.7"
-serde = { version = "1.0.110", features = ["derive"] }
-futures-timer = "3.0.2"
-log = "0.4.14"
-env_logger = "0.8.3"
-codec = { package = "parity-scale-codec", version = "2", default-features = false, features = ["derive", "std"] }
-rand = "0.8.3"
-async-trait = "0"
-
-[features]
-fuzz = []
-=======
 futures = "0.3"
 futures-timer = "3.0"
 derive_more = "0.99"
@@ -45,4 +28,6 @@
 libp2p = { version ="0.38", features = ["mdns", "tcp-tokio"]}
 parking_lot = "0.11"
 env_logger = "0.8"
->>>>>>> b73a6caf
+
+[features]
+fuzz = []