#[cfg(test)]
mod byzantine;
#[cfg(test)]
<<<<<<< HEAD
pub mod crash;
#[cfg(any(feature = "fuzz", test))]
pub mod fuzz;
#[cfg(any(feature = "fuzz", test))]
pub mod mock;
=======
mod consensus;
#[cfg(test)]
mod crash;
#[cfg(test)]
mod dag;
#[cfg(test)]
pub(crate) mod mock;
#[cfg(test)]
mod rmc;
#[cfg(test)]
pub(crate) mod signed;
#[cfg(test)]
mod unreliable;
>>>>>>> b73a6caf
<|MERGE_RESOLUTION|>--- conflicted
+++ resolved
@@ -1,24 +1,18 @@
 #[cfg(test)]
 mod byzantine;
 #[cfg(test)]
-<<<<<<< HEAD
-pub mod crash;
-#[cfg(any(feature = "fuzz", test))]
-pub mod fuzz;
-#[cfg(any(feature = "fuzz", test))]
-pub mod mock;
-=======
 mod consensus;
 #[cfg(test)]
 mod crash;
 #[cfg(test)]
 mod dag;
-#[cfg(test)]
-pub(crate) mod mock;
+#[cfg(any(feature = "fuzz", test))]
+pub mod fuzz;
+#[cfg(any(feature = "fuzz", test))]
+pub mod mock;
 #[cfg(test)]
 mod rmc;
 #[cfg(test)]
 pub(crate) mod signed;
 #[cfg(test)]
-mod unreliable;
->>>>>>> b73a6caf
+mod unreliable;