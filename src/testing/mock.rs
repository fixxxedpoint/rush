--- conflicted
+++ resolved
@@ -2,11 +2,6 @@
 use log::{debug, error};
 use parking_lot::Mutex;
 
-<<<<<<< HEAD
-use tokio::task::yield_now;
-
-=======
->>>>>>> b73a6caf
 use futures::{
     channel::{
         mpsc::{unbounded, UnboundedReceiver, UnboundedSender},
@@ -212,11 +207,7 @@
     }
 }
 
-<<<<<<< HEAD
-pub type NetworkData = NetworkDataT<Hasher64, Data, Signature>;
-=======
-pub(crate) type NetworkData = crate::NetworkData<Hasher64, Data, Signature, PartialMultisignature>;
->>>>>>> b73a6caf
+pub type NetworkData = crate::NetworkData<Hasher64, Data, Signature, PartialMultisignature>;
 type NetworkReceiver = UnboundedReceiver<(NetworkData, NodeIndex)>;
 type NetworkSender = UnboundedSender<(NetworkData, NodeIndex)>;
 
@@ -271,15 +262,7 @@
         }
     }
 
-<<<<<<< HEAD
     pub(crate) fn connect_peer(&mut self, peer: NodeIndex) -> Network {
-=======
-    pub(crate) fn add_hook<HK: NetworkHook + 'static>(&self, hook: HK) {
-        self.hook_list.lock().push(Box::new(hook));
-    }
-
-    pub(crate) fn connect_peer(&self, peer: NodeIndex) -> Network {
->>>>>>> b73a6caf
         assert!(
             self.peer_list.iter().any(|p| *p == peer),
             "Must connect a peer in the list."
@@ -319,7 +302,6 @@
                     }
                 }
             }
-<<<<<<< HEAD
             for peer_id in disconnected_peers.drain(..) {
                 self.peers.remove(&peer_id);
             }
@@ -334,22 +316,6 @@
                     peer.tx
                         .unbounded_send((data, sender))
                         .expect("channel should be open");
-=======
-        }
-        for peer_id in disconnected_peers {
-            self.peers.lock().remove(&peer_id);
-        }
-        for (sender, (mut data, recipient)) in buffer {
-            let rand_sample = rand::random::<f64>();
-            if rand_sample > self.reliability {
-                debug!("Simulated network fail.");
-                continue;
-            }
-            let mut peers = self.peers.lock();
-            if let Some(peer) = peers.get_mut(&recipient) {
-                for hook in self.hook_list.lock().iter_mut() {
-                    hook.update_state(&mut data, sender, recipient);
->>>>>>> b73a6caf
                 }
             }
             yield_now().await;
@@ -358,7 +324,6 @@
 }
 
 pub(crate) trait NetworkHook: Send {
-<<<<<<< HEAD
     fn update_state(&mut self, data: NetworkData, sender: NodeIndex, recipient: NodeIndex);
 }
 
@@ -372,9 +337,6 @@
 
 impl NetworkHook for NoOpHook {
     fn update_state(&mut self, _: NetworkData, _: NodeIndex, _: NodeIndex) {}
-=======
-    fn update_state(&self, data: &mut NetworkData, sender: NodeIndex, recipient: NodeIndex);
->>>>>>> b73a6caf
 }
 
 #[derive(Clone)]
@@ -402,13 +364,6 @@
 }
 
 impl NetworkHook for AlertHook {
-<<<<<<< HEAD
-    fn update_state(&mut self, data: NetworkData, _: NodeIndex, _: NodeIndex) {
-        use NetworkDataInner::*;
-        if let NetworkDataT(Alert(_)) = data {
-            let mut alert_count = self.alert_count.lock();
-            *alert_count += 1;
-=======
     fn update_state(&self, data: &mut NetworkData, sender: NodeIndex, recipient: NodeIndex) {
         use alerts::AlertMessage::*;
         use network::NetworkDataInner::*;
@@ -418,7 +373,6 @@
                 .lock()
                 .entry((sender, recipient))
                 .or_insert(0) += 1;
->>>>>>> b73a6caf
         }
     }
 }
@@ -549,9 +503,6 @@
         self.round_counter.set(self.round_counter.get() + 1);
         Data { coord, variant: 0 }
     }
-<<<<<<< HEAD
-    fn send_ordered_batch(&mut self, data: OrderedBatch<Data>) -> core::result::Result<(), ()> {
-=======
     fn check_availability(
         &self,
         _: &Data,
@@ -559,7 +510,6 @@
         None
     }
     fn send_ordered_batch(&mut self, data: OrderedBatch<Data>) -> Result<(), ()> {
->>>>>>> b73a6caf
         self.tx.unbounded_send(data).map_err(|e| {
             error!(target: "data-io", "Error when sending data from DataIO {:?}.", e);
         })
