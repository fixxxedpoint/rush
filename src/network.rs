use crate::{
    alerts::AlertMessage,
    member::UnitMessage,
    nodes::NodeIndex,
    signed::{PartialMultisignature, Signature},
    Data, Hasher, Receiver, Sender,
};
use codec::{Decode, Encode};
use futures::{channel::oneshot, FutureExt, StreamExt};
use log::{error, info};
use std::fmt::Debug;

/// Network represents an interface for sending and receiving NetworkData.
///
/// Note on Rate Control: it is assumed that Network implements a rate control mechanism guaranteeing
/// that no node is allowed to spam messages without limits. We do not specify details yet, but in
/// future releases we plan to publish recommended upper bounds for the amounts of bandwidth and
/// number of messages allowed per node per a unit of time. These bounds must be carefully crafted
/// based upon the number of nodes N and the configured delays between subsequent Dag rounds, so
/// that at the same time spammers are cut off but honest nodes are able function correctly within
/// these bounds.
///
/// Note on Network Reliability: it is not assumed that each message that AlephBFT orders to send
/// reaches its intended recipient, there are some built-in reliability mechanisms within AlephBFT
/// that will automatically detect certain failures and resend messages as needed. Clearly, the less
/// reliable the network is, the worse the performarmence of AlephBFT will be (generally slower to
/// produce output). Also, not surprisingly if the percentage of dropped messages is too high
/// AlephBFT might stop making progress, but from what we observe in tests, this happens only when
/// the reliability is extremely bad, i.e., drops below 50% (which means there is some significant
/// issue with the network).
#[async_trait::async_trait]
pub trait Network<H: Hasher, D: Data, S: Signature, MS: PartialMultisignature>: Send {
    type Error: Debug;
    /// Send a message to a single node.
    fn send(&self, data: NetworkData<H, D, S, MS>, node: NodeIndex) -> Result<(), Self::Error>;
    /// Send a message to all nodes.
    fn broadcast(&self, data: NetworkData<H, D, S, MS>) -> Result<(), Self::Error>;
    /// Receive a message from the network.
    async fn next_event(&mut self) -> Option<NetworkData<H, D, S, MS>>;
}

#[derive(Encode, Decode, Clone)]
pub(crate) enum NetworkDataInner<H: Hasher, D: Data, S: Signature, MS: PartialMultisignature> {
    Units(UnitMessage<H, D, S>),
    Alert(AlertMessage<H, D, S, MS>),
}

/// NetworkData is the opaque format for all data that a committee member needs to send to other nodes.
#[derive(Clone)]
pub struct NetworkData<H: Hasher, D: Data, S: Signature, MS: PartialMultisignature>(
    pub(crate) NetworkDataInner<H, D, S, MS>,
);

impl<H: Hasher, D: Data, S: Signature, MS: PartialMultisignature> Encode
    for NetworkData<H, D, S, MS>
{
    fn size_hint(&self) -> usize {
        self.0.size_hint()
    }

    fn encode_to<T: codec::Output + ?Sized>(&self, dest: &mut T) {
        self.0.encode_to(dest)
    }

    fn encode(&self) -> Vec<u8> {
        self.0.encode()
    }

    fn using_encoded<R, F: FnOnce(&[u8]) -> R>(&self, f: F) -> R {
        self.0.using_encoded(f)
    }
}

impl<H: Hasher, D: Data, S: Signature, MS: PartialMultisignature> Decode
    for NetworkData<H, D, S, MS>
{
    fn decode<I: codec::Input>(input: &mut I) -> Result<Self, codec::Error> {
        Ok(Self(NetworkDataInner::decode(input)?))
    }
}

pub(crate) enum Recipient {
    Everyone,
    Node(NodeIndex),
}

pub(crate) struct NetworkHub<
    H: Hasher,
    D: Data,
    S: Signature,
    MS: PartialMultisignature,
    N: Network<H, D, S, MS>,
> {
    network: N,
    units_to_send: Receiver<(UnitMessage<H, D, S>, Recipient)>,
    units_received: Sender<UnitMessage<H, D, S>>,
    alerts_to_send: Receiver<(AlertMessage<H, D, S, MS>, Recipient)>,
    alerts_received: Sender<AlertMessage<H, D, S, MS>>,
}

impl<H: Hasher, D: Data, S: Signature, MS: PartialMultisignature, N: Network<H, D, S, MS>>
    NetworkHub<H, D, S, MS, N>
{
    pub fn new(
        network: N,
        units_to_send: Receiver<(UnitMessage<H, D, S>, Recipient)>,
        units_received: Sender<UnitMessage<H, D, S>>,
        alerts_to_send: Receiver<(AlertMessage<H, D, S, MS>, Recipient)>,
        alerts_received: Sender<AlertMessage<H, D, S, MS>>,
    ) -> Self {
        NetworkHub {
            network,
            units_to_send,
            units_received,
            alerts_to_send,
            alerts_received,
        }
    }

    fn send(&self, data: NetworkData<H, D, S, MS>, recipient: Recipient) {
        use Recipient::*;
        match recipient {
            Everyone => {
                if let Err(error) = self.network.broadcast(data) {
                    error!(target: "AlephBFT-etwork-hub", "Broadcast error: {:?}", error);
                }
            }
            Node(node_id) => {
                if let Err(error) = self.network.send(data, node_id) {
                    error!(target: "AlephBFT-etwork-hub", "Send to {:?} error: {:?}", node_id, error);
                }
            }
        }
    }

    fn handle_incoming(&self, network_data: NetworkData<H, D, S, MS>) {
        let NetworkData(network_data) = network_data;
        use NetworkDataInner::*;
        match network_data {
            Units(unit_message) => self
                .units_received
                .unbounded_send(unit_message)
                .expect("Channel should be open"),
            Alert(alert_message) => self
                .alerts_received
                .unbounded_send(alert_message)
                .expect("Channel should be open"),
        }
    }

    pub async fn run(&mut self, mut exit: oneshot::Receiver<()>) {
        loop {
            use NetworkDataInner::*;
            futures::select! {
                unit_message = self.units_to_send.next() => match unit_message {
                    Some((unit_message, recipient)) => self.send(NetworkData(Units(unit_message)), recipient),
                    None => {
                        error!(target: "AlephBFT-etwork-hub", "Outgoing units stream closed.");
                        break;
                    }
                },
                alert_message = self.alerts_to_send.next() => match alert_message {
                    Some((alert_message, recipient)) => self.send(NetworkData(Alert(alert_message)), recipient),
                    None => {
                        error!(target: "AlephBFT-etwork-hub", "Outgoing alerts stream closed.");
                        break;
                    }
                },
                incoming_message = self.network.next_event().fuse() => match incoming_message {
                    Some(incoming_message) => self.handle_incoming(incoming_message),
                    None => {
                        error!(target: "AlephBFT-etwork-hub", "Network stopped working.");
                        break;
                    }
                },
<<<<<<< HEAD
                _ = exit.next() => {
                    info!(target: "network-hub", "Network stopped externally.");
                    break;
                },
=======
                _ = &mut exit => break,
>>>>>>> b73a6caf
            }
        }
    }
}

#[cfg(test)]
mod tests {
    use super::*;
    use crate::{
        nodes::BoolNodeMap,
        testing::mock::{self, Data, Hasher64, PartialMultisignature, Signature},
        units::{ControlHash, FullUnit, PreUnit, UncheckedSignedUnit, UnitCoord},
        Round, Signable, UncheckedSigned,
    };

    fn test_unchecked_unit(
        creator: NodeIndex,
        round: Round,
        variant: u32,
    ) -> UncheckedSignedUnit<Hasher64, Data, Signature> {
        let control_hash = ControlHash {
            parents_mask: BoolNodeMap::with_capacity(7.into()),
            combined_hash: 0.using_encoded(Hasher64::hash),
        };
        let pu = PreUnit::new(creator, round, control_hash);
        let data = Data::new(UnitCoord::new(7, 13.into()), variant);
        UncheckedSigned::new(FullUnit::new(pu, data, 0), Signature {})
    }

    #[test]
    fn decoding_network_data_units_new_unit() {
        use NetworkDataInner::Units;
        use UnitMessage::NewUnit;

        let uu = test_unchecked_unit(5.into(), 43, 1729);
        let nd = NetworkData::<Hasher64, Data, Signature, PartialMultisignature>(Units(NewUnit(
            uu.clone(),
        )));
        let decoded = mock::NetworkData::decode(&mut &nd.encode()[..]);
        assert!(decoded.is_ok(), "Bug in dencode/decode for Units(NewUnit)");
        if let Units(NewUnit(decoded_unchecked)) = decoded.unwrap().0 {
            assert!(
                uu.as_signable() == decoded_unchecked.as_signable(),
                "decoded should equel encodee"
            );
        }
    }

    #[test]
    fn decoding_network_data_units_request_coord() {
        use NetworkDataInner::Units;
        use UnitMessage::RequestCoord;

        let ni = 7.into();
        let uc = UnitCoord::new(3, 13.into());
        let nd = NetworkData::<Hasher64, Data, Signature, PartialMultisignature>(Units(
            RequestCoord(ni, uc),
        ));
        let decoded = mock::NetworkData::decode(&mut &nd.encode()[..]);
        assert!(decoded.is_ok(), "Bug in dencode/decode for Units(NewUnit)");
        if let Units(RequestCoord(dni, duc)) = decoded.unwrap().0 {
            assert!(ni == dni && uc == duc, "decoded should equel encodee");
        }
    }

    #[test]
    fn decoding_network_data_units_response_coord() {
        use NetworkDataInner::Units;
        use UnitMessage::ResponseCoord;

        let uu = test_unchecked_unit(5.into(), 43, 1729);
        let nd = NetworkData::<Hasher64, Data, Signature, PartialMultisignature>(Units(
            ResponseCoord(uu.clone()),
        ));
        let decoded = mock::NetworkData::decode(&mut &nd.encode()[..]);
        assert!(decoded.is_ok(), "Bug in dencode/decode for Units(NewUnit)");
        if let Units(ResponseCoord(decoded_unchecked)) = decoded.unwrap().0 {
            assert!(
                uu.as_signable() == decoded_unchecked.as_signable(),
                "decoded should equel encodee"
            );
        }
    }

    #[test]
    fn decoding_network_data_units_request_parents() {
        use NetworkDataInner::Units;
        use UnitMessage::RequestParents;

        let ni = 7.into();
        let h = 43.using_encoded(Hasher64::hash);
        let nd = NetworkData::<Hasher64, Data, Signature, PartialMultisignature>(Units(
            RequestParents(ni, h),
        ));
        let decoded = mock::NetworkData::decode(&mut &nd.encode()[..]);
        assert!(decoded.is_ok(), "Bug in dencode/decode for Units(NewUnit)");
        if let Units(RequestParents(dni, dh)) = decoded.unwrap().0 {
            assert!(ni == dni && h == dh, "decoded should equel encodee");
        }
    }

    #[test]
    fn decoding_network_data_units_response_parents() {
        use NetworkDataInner::Units;
        use UnitMessage::ResponseParents;

        let h = 43.using_encoded(Hasher64::hash);
        let p1 = test_unchecked_unit(5.into(), 43, 1729);
        let p2 = test_unchecked_unit(13.into(), 43, 1729);
        let p3 = test_unchecked_unit(17.into(), 43, 1729);
        let parents = vec![p1, p2, p3];

        let nd = NetworkData::<Hasher64, Data, Signature, PartialMultisignature>(Units(
            ResponseParents(h, parents.clone()),
        ));
        let decoded = mock::NetworkData::decode(&mut &nd.encode()[..]);
        assert!(decoded.is_ok(), "Bug in dencode/decode for Units(NewUnit)");
        if let Units(ResponseParents(dh, dparents)) = decoded.unwrap().0 {
            assert!(h == dh, "decoded should equel encodee");
            assert!(
                parents.len() == dparents.len(),
                "decoded should equel encodee"
            );
            for (p, dp) in parents.iter().zip(dparents.iter()) {
                assert!(
                    p.as_signable() == dp.as_signable(),
                    "decoded should equel encodee"
                );
            }
        }
    }

    #[test]
    fn decoding_network_data_alert_fork_alert() {
        use AlertMessage::ForkAlert;
        use NetworkDataInner::Alert;

        let forker = 9.into();
        let f1 = test_unchecked_unit(forker, 10, 0);
        let f2 = test_unchecked_unit(forker, 10, 1);
        let lu1 = test_unchecked_unit(forker, 11, 0);
        let lu2 = test_unchecked_unit(forker, 12, 0);
        let alert = crate::alerts::Alert::new(7.into(), (f1, f2), vec![lu1, lu2]);

        let nd = NetworkData::<Hasher64, Data, Signature, PartialMultisignature>(Alert(ForkAlert(
            UncheckedSigned::new(alert.clone(), Signature {}),
        )));
        let decoded = mock::NetworkData::decode(&mut &nd.encode()[..]);
        assert!(decoded.is_ok(), "Bug in dencode/decode for Units(NewUnit)");
        if let Alert(ForkAlert(unchecked_alert)) = decoded.unwrap().0 {
            assert!(
                alert.hash() == unchecked_alert.as_signable().hash(),
                "decoded should equel encodee"
            )
        }
    }
}<|MERGE_RESOLUTION|>--- conflicted
+++ resolved
@@ -173,14 +173,10 @@
                         break;
                     }
                 },
-<<<<<<< HEAD
-                _ = exit.next() => {
+                _ = &mut exit => {
                     info!(target: "network-hub", "Network stopped externally.");
                     break;
                 },
-=======
-                _ = &mut exit => break,
->>>>>>> b73a6caf
             }
         }
     }
