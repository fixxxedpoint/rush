--- conflicted
+++ resolved
@@ -18,35 +18,17 @@
 use futures_timer::Delay;
 use log::{debug, error, info, trace, warn};
 use rand::Rng;
-use std::{cmp::Ordering, collections::BinaryHeap, fmt::Debug, iter::repeat, time};
-
-<<<<<<< HEAD
-pub(crate) fn into_infinite_stream<F: Future>(f: F) -> impl Stream<Item = ()> {
-    f.then(|_| ready(iter(repeat(())))).flatten_stream()
-}
-=======
-use crate::{
-    alerts,
-    alerts::{Alert, AlertConfig, ForkProof, ForkingNotification},
-    config::Config,
-    consensus,
-    network::{NetworkHub, Recipient},
-    signed::{Signature, Signed},
-    units::{
-        ControlHash, FullUnit, PreUnit, SignedUnit, UncheckedSignedUnit, Unit, UnitCoord, UnitStore,
-    },
-    Data, DataIO, Hasher, Index, MultiKeychain, Network, NodeCount, NodeIndex, NodeMap,
-    OrderedBatch, Sender, SpawnHandle,
-};
-
-use futures_timer::Delay;
 use std::{
     cmp::Ordering,
     collections::{BinaryHeap, HashSet},
     fmt::Debug,
+    iter::repeat,
     time,
 };
->>>>>>> 03f5bcb8
+
+pub(crate) fn into_infinite_stream<F: Future>(f: F) -> impl Stream<Item = ()> {
+    f.then(|_| ready(iter(repeat(())))).flatten_stream()
+}
 
 /// A message concerning units, either about new units or some requests for them.
 #[derive(Debug, Encode, Decode, Clone)]
@@ -104,22 +86,13 @@
 }
 
 #[derive(Eq, PartialEq)]
-<<<<<<< HEAD
 pub(crate) enum Task<H: Hasher> {
-=======
-enum Task<H: Hasher> {
     // Request the unit with the given (creator, round) coordinates.
->>>>>>> 03f5bcb8
     CoordRequest(UnitCoord),
-    // Request parents of the unit with the given hash.
-    ParentsRequest(H::Hash),
-<<<<<<< HEAD
-    //The index of a unit in our local store, and the number of this multicast (i.e., how many times was the unit multicast already).
-    UnitMulticast(usize, usize),
-=======
-    // Broadcast the unit with the given hash.
-    UnitMulticast(H::Hash),
->>>>>>> 03f5bcb8
+    // Request parents of the unit with the given hash and NodeIndex.
+    ParentsRequest(H::Hash, NodeIndex),
+    // Broadcast the unit with the given index (local storage).
+    UnitMulticast(usize),
 }
 
 #[derive(Eq, PartialEq)]
@@ -176,14 +149,8 @@
     config: Config,
     data_io: Option<DP>,
     keybox: &'a MK,
-<<<<<<< HEAD
     requests: BinaryHeap<ScheduledTask<H>>,
-=======
-    store: UnitStore<'a, H, D, MK>,
-    task_queue: BinaryHeap<ScheduledTask<H>>,
     requested_coords: HashSet<UnitCoord>,
-    threshold: NodeCount,
->>>>>>> 03f5bcb8
     n_members: NodeCount,
     spawn_handle: SH,
     scheduled_units: Vec<UncheckedSignedUnit<H, D, MK::Signature>>,
@@ -206,14 +173,8 @@
             config,
             data_io: Some(data_io),
             keybox,
-<<<<<<< HEAD
             requests: BinaryHeap::new(),
-=======
-            store: UnitStore::new(n_members, max_round),
-            task_queue: BinaryHeap::new(),
             requested_coords: HashSet::new(),
-            threshold,
->>>>>>> 03f5bcb8
             n_members,
             spawn_handle,
             scheduled_units: Vec::new(),
@@ -308,7 +269,7 @@
 
                 event = self.runway_facade.next_outgoing_message().fuse() => match event {
                     Some((message, recipient)) => {
-                        self.on_unit_message_from_units(message, Some(recipient));
+                        self.on_unit_message_from_units(message, recipient);
                     },
                     None => {
                         error!(target: "AlephBFT-member", "{:?} Unit message stream from Runway closed.", index);
@@ -361,12 +322,11 @@
         let index = self.member.scheduled_units.len();
         self.member.scheduled_units.push(u);
         let curr_time = time::Instant::now();
-        let task = ScheduledTask::new(Task::UnitMulticast(index, 0), curr_time);
+        let task = ScheduledTask::new(Task::UnitMulticast(index), curr_time);
         self.member.requests.push(task);
         self.trigger_tasks();
     }
 
-<<<<<<< HEAD
     fn on_request_coord(&mut self, coord: UnitCoord) {
         trace!(target: "AlephBFT-member", "{:?} Dealing with missing coord notification {:?}.", self.index(), coord);
         let curr_time = time::Instant::now();
@@ -375,69 +335,31 @@
         self.trigger_tasks();
     }
 
-    fn on_request_parents(&mut self, u_hash: H::Hash) {
+    fn on_request_parents(&mut self, u_hash: H::Hash, peer_id: NodeIndex) {
         let curr_time = time::Instant::now();
-        let task = ScheduledTask::new(Task::ParentsRequest(u_hash), curr_time);
+        let task = ScheduledTask::new(Task::ParentsRequest(u_hash, peer_id), curr_time);
         self.member.requests.push(task);
         self.trigger_tasks();
-=======
-    async fn on_create(&mut self, u: PreUnit<H>, parent_hashes: Vec<H::Hash>) {
-        debug!(target: "AlephBFT-member", "{:?} On create notification.", self.index());
-        let data = self.data_io.get_data();
-        let full_unit = FullUnit::new(u, data, self.config.session_id);
-        let hash = full_unit.hash();
-        let signed_unit = Signed::sign(full_unit, self.keybox).await;
-        self.store.add_unit(signed_unit, false);
-        // We add the parents to store here to make sure that our node will be able to answer parents queries for this unit.
-        // In extremely rare cases it can happen that this node, after adding this unit to the Terminal will trigger a
-        // WrongControlHash notification. This is still fine as the member will answer it without sending a request outside.
-        self.store.add_parents(hash, parent_hashes);
-        let curr_time = time::Instant::now();
-        let task = ScheduledTask::new(Task::UnitMulticast(hash), curr_time);
-        self.task_queue.push(task);
->>>>>>> 03f5bcb8
     }
 
     // Pulls tasks from the priority queue (sorted by scheduled time) and sends them to random peers
     // as long as they are scheduled at time <= curr_time
-<<<<<<< HEAD
     fn trigger_tasks(&mut self) {
         while let Some(request) = self.member.requests.peek() {
-=======
-    pub(crate) fn trigger_tasks(&mut self) {
-        while let Some(request) = self.task_queue.peek() {
->>>>>>> 03f5bcb8
             let curr_time = time::Instant::now();
             if request.scheduled_time > curr_time {
                 break;
             }
-<<<<<<< HEAD
-            let request = self.member.requests.pop().expect("The element was peeked");
-
-            match request.task {
-                Task::CoordRequest(coord) => {
-                    self.schedule_coord_request(coord, curr_time);
-                }
-                Task::UnitMulticast(index, multicast_number) => {
-                    self.schedule_unit_multicast(index, multicast_number, curr_time);
-                }
-                Task::ParentsRequest(u_hash) => {
-                    self.schedule_parents_request(u_hash, curr_time);
-                }
-=======
-            let mut request = self.task_queue.pop().expect("The element was peeked");
+            let mut request = self.member.requests.pop().expect("The element was peeked");
             if let Some((message, recipient, delay)) =
                 self.task_details(&request.task, request.counter)
             {
                 self.unit_messages_for_network
-                    .as_ref()
-                    .unwrap()
                     .unbounded_send((message, recipient))
                     .expect("Channel to network should be open");
                 request.scheduled_time += delay;
                 request.counter += 1;
-                self.task_queue.push(request);
->>>>>>> 03f5bcb8
+                self.member.requests.push(request);
             }
         }
     }
@@ -458,73 +380,6 @@
             .expect("Channel to network should be open")
     }
 
-<<<<<<< HEAD
-    fn broadcast_units(&mut self, message: UnitMessage<H, D, MK::Signature>) {
-        self.unit_messages_for_network
-            .unbounded_send((message, Recipient::Everyone))
-            .expect("Channel to network should be open")
-    }
-
-    fn schedule_parents_request(&mut self, u_hash: H::Hash, curr_time: time::Instant) {
-        if self.runway_facade.missing_parents(&u_hash) {
-            let message = UnitMessage::<H, D, MK::Signature>::RequestParents(self.index(), u_hash);
-            let peer_id = self.random_peer();
-            self.send_unit_message(message, peer_id);
-            trace!(target: "AlephBFT-member", "{:?} Fetch parents for {:?} sent.", self.index(), u_hash);
-            let delay = self.member.config.delay_config.requests_interval;
-            self.member.requests.push(ScheduledTask::new(
-                Task::ParentsRequest(u_hash),
-                curr_time + delay,
-            ));
-        } else {
-            trace!(target: "AlephBFT-member", "{:?} Request dropped as the parents are in store for {:?}.", self.index(), u_hash);
-        }
-    }
-
-    fn schedule_coord_request(&mut self, coord: UnitCoord, curr_time: time::Instant) {
-        trace!(target: "AlephBFT-member", "{:?} Starting request for {:?}", self.index(), coord);
-        // If we already received or never asked for such coord then there is no need to request it.
-        // It will be sent to consensus soon (or have already been sent).
-        if !self.runway_facade.missing_coords(&coord) {
-            trace!(target: "AlephBFT-member", "{:?} Request dropped as the unit is in store already {:?}", self.index(), coord);
-            return;
-        }
-        let message = UnitMessage::<H, D, MK::Signature>::RequestCoord(self.index(), coord);
-        let peer_id = self.random_peer();
-        self.send_unit_message(message, peer_id);
-        trace!(target: "AlephBFT-member", "{:?} Fetch request for {:?} sent.", self.index(), coord);
-        let delay = self.member.config.delay_config.requests_interval;
-        self.member.requests.push(ScheduledTask::new(
-            Task::CoordRequest(coord),
-            curr_time + delay,
-        ));
-    }
-
-    fn schedule_unit_multicast(
-        &mut self,
-        index: usize,
-        multicast_number: usize,
-        curr_time: time::Instant,
-    ) {
-        let signed_unit = self
-            .member
-            .scheduled_units
-            .get(index)
-            .expect("we store all scheduled units")
-            .clone();
-        let hash = signed_unit.as_signable().hash();
-        let message = UnitMessage::<H, D, MK::Signature>::NewUnit(signed_unit.into());
-        trace!(target: "AlephBFT-member", "{:?} Sending a unit {:?} over network {:?}th time.", self.index(), hash, multicast_number);
-        self.broadcast_units(message);
-        let delay = (self.member.config.delay_config.unit_broadcast_delay)(multicast_number);
-        self.member.requests.push(ScheduledTask::new(
-            Task::UnitMulticast(index, multicast_number + 1),
-            curr_time + delay,
-        ));
-    }
-
-    fn on_unit_message_from_units(
-=======
     /// Given a task and the number of times it was performed, returns `None` if the task is no longer active, or
     /// `Some((message, recipient, delay))` if the task is active and the task is to send `message` to `recipient`
     /// and should be rescheduled after `delay`.
@@ -538,32 +393,27 @@
         // the task is done for the first time or a random peer otherwise)
         let (message, preferred_recipient) = match task {
             Task::CoordRequest(coord) => {
-                if self.store.contains_coord(coord) {
+                if !self.runway_facade.missing_coords(coord) {
                     return None;
                 }
                 let message = UnitMessage::RequestCoord(self.index(), *coord);
                 let preferred_recipient = Recipient::Node(coord.creator());
                 (message, preferred_recipient)
             }
-            Task::ParentsRequest(hash) => {
-                if self.store.get_parents(*hash).is_some() {
+            Task::ParentsRequest(hash, preferred_id) => {
+                if !self.runway_facade.missing_parents(hash) {
                     return None;
                 }
                 let message = UnitMessage::RequestParents(self.index(), *hash);
-                let preferred_id = self
-                    .store
-                    .unit_by_hash(hash)
-                    .expect("We request parents of units from store")
-                    .as_signable()
-                    .creator();
-                (message, Recipient::Node(preferred_id))
-            }
-            Task::UnitMulticast(hash) => {
+                (message, Recipient::Node(*preferred_id))
+            }
+            Task::UnitMulticast(index) => {
                 let signed_unit = self
-                    .store
-                    .unit_by_hash(hash)
+                    .member
+                    .scheduled_units
+                    .get(*index)
                     .cloned()
-                    .expect("Our units are in store.");
+                    .expect("unit should be stored");
                 let message = UnitMessage::NewUnit(signed_unit.into());
                 let preferred_recipient = Recipient::Everyone;
                 (message, preferred_recipient)
@@ -572,7 +422,7 @@
         let (recipient, delay) = match preferred_recipient {
             Recipient::Everyone => (
                 Recipient::Everyone,
-                (self.config.delay_config.unit_broadcast_delay)(counter),
+                (self.member.config.delay_config.unit_broadcast_delay)(counter),
             ),
             Recipient::Node(preferred_id) => {
                 let recipient = if counter == 0 {
@@ -582,285 +432,32 @@
                 };
                 (
                     Recipient::Node(recipient),
-                    self.config.delay_config.requests_interval,
+                    self.member.config.delay_config.requests_interval,
                 )
             }
         };
         Some((message, recipient, delay))
     }
 
-    pub(crate) fn on_missing_coords(&mut self, coords: Vec<UnitCoord>) {
-        trace!(target: "AlephBFT-member", "{:?} Dealing with missing coords notification {:?}.", self.index(), coords);
-        let curr_time = time::Instant::now();
-        for coord in coords {
-            if !self.store.contains_coord(&coord) && self.requested_coords.insert(coord) {
-                let task = ScheduledTask::new(Task::CoordRequest(coord), curr_time);
-                self.task_queue.push(task);
-            }
-        }
-        self.trigger_tasks();
-    }
-
-    fn on_wrong_control_hash(&mut self, u_hash: H::Hash) {
-        trace!(target: "AlephBFT-member", "{:?} Dealing with wrong control hash notification {:?}.", self.index(), u_hash);
-        if let Some(p_hashes) = self.store.get_parents(u_hash) {
-            // We have the parents -- most likely this is a unit created by us.
-            let p_hashes = p_hashes.clone();
-            trace!(target: "AlephBFT-member", "{:?} We have the parents for {:?} even though we did not request them.", self.index(), u_hash);
-            self.send_consensus_notification(NotificationIn::UnitParents(u_hash, p_hashes));
-        } else {
-            let curr_time = time::Instant::now();
-            let task = ScheduledTask::new(Task::ParentsRequest(u_hash), curr_time);
-            self.task_queue.push(task);
-            self.trigger_tasks();
-        }
-    }
-
-    async fn on_consensus_notification(&mut self, notification: NotificationOut<H>) {
-        match notification {
-            NotificationOut::CreatedPreUnit(pu, p_hashes) => {
-                self.on_create(pu, p_hashes).await;
-            }
-            NotificationOut::MissingUnits(coords) => {
-                self.on_missing_coords(coords);
-            }
-            NotificationOut::WrongControlHash(h) => {
-                self.on_wrong_control_hash(h);
-            }
-            NotificationOut::AddedToDag(h, p_hashes) => {
-                self.store.add_parents(h, p_hashes);
-            }
-        }
-    }
-
-    fn validate_unit_parents(&self, su: &SignedUnit<'a, H, D, MK>) -> bool {
-        // NOTE: at this point we cannot validate correctness of the control hash, in principle it could be
-        // just a random hash, but we still would not be able to deduce that by looking at the unit only.
-        let pre_unit = su.as_signable().as_pre_unit();
-        if pre_unit.n_members() != self.config.n_members {
-            warn!(target: "AlephBFT-member", "{:?} Unit with wrong length of parents map.", self.index());
-            return false;
-        }
-        let round = pre_unit.round();
-        let n_parents = pre_unit.n_parents();
-        if round == 0 && n_parents > NodeCount(0) {
-            warn!(target: "AlephBFT-member", "{:?} Unit of round zero with non-zero number of parents.", self.index());
-            return false;
-        }
-        let threshold = self.threshold;
-        if round > 0 && n_parents < threshold {
-            warn!(target: "AlephBFT-member", "{:?} Unit of non-zero round with only {:?} parents while at least {:?} are required.", self.index(), n_parents, threshold);
-            return false;
-        }
-        let control_hash = &pre_unit.control_hash();
-        if round > 0 && !control_hash.parents_mask[pre_unit.creator()] {
-            warn!(target: "AlephBFT-member", "{:?} Unit does not have its creator's previous unit as parent.", self.index());
-            return false;
-        }
-        true
-    }
-
-    // TODO: we should return an error and handle it outside
-    fn validate_unit(
-        &self,
-        uu: UncheckedSignedUnit<H, D, MK::Signature>,
-    ) -> Option<SignedUnit<'a, H, D, MK>> {
-        let su = match uu.check(self.keybox) {
-            Ok(su) => su,
-            Err(uu) => {
-                warn!(target: "AlephBFT-member", "{:?} Wrong signature received {:?}.", self.index(), &uu);
-                return None;
-            }
-        };
-        let full_unit = su.as_signable();
-        if full_unit.session_id() != self.config.session_id {
-            // NOTE: this implies malicious behavior as the unit's session_id
-            // is incompatible with session_id of the message it arrived in.
-            warn!(target: "AlephBFT-member", "{:?} A unit with incorrect session_id! {:?}", self.index(), full_unit);
-            return None;
-        }
-        if full_unit.round() > self.store.limit_per_node() {
-            warn!(target: "AlephBFT-member", "{:?} A unit with too high round {}! {:?}", self.index(), full_unit.round(), full_unit);
-            return None;
-        }
-        if full_unit.creator().0 >= self.config.n_members.0 {
-            warn!(target: "AlephBFT-member", "{:?} A unit with too high creator index {}! {:?}", self.index(), full_unit.creator().0, full_unit);
-            return None;
-        }
-        if !self.validate_unit_parents(&su) {
-            warn!(target: "AlephBFT-member", "{:?} A unit did not pass parents validation. {:?}", self.index(), full_unit);
-            return None;
-        }
-        Some(su)
-    }
-
-    fn add_unit_to_store_unless_fork(&mut self, su: SignedUnit<'a, H, D, MK>) {
-        let full_unit = su.as_signable();
-        trace!(target: "AlephBFT-member", "{:?} Adding member unit to store {:?}", self.index(), full_unit);
-        if self.store.is_forker(full_unit.creator()) {
-            trace!(target: "AlephBFT-member", "{:?} Ignoring forker's unit {:?}", self.index(), full_unit);
-            return;
-        }
-        if let Some(sv) = self.store.is_new_fork(full_unit) {
-            let creator = full_unit.creator();
-            if !self.store.is_forker(creator) {
-                // We need to mark the forker if it is not known yet.
-                let proof = (su.into(), sv.into());
-                self.on_new_forker_detected(creator, proof);
-            }
-            // We ignore this unit. If it is legit, it will arrive in some alert and we need to wait anyway.
-            // There is no point in keeping this unit in any kind of buffer.
-            return;
-        }
-
-        self.store.add_unit(su, false);
-    }
-
-    fn move_units_to_consensus(&mut self) {
-        let units_to_move: Vec<Unit<H>> = self
-            .store
-            .yield_buffer_units()
-            .into_iter()
-            .map(|su| su.as_signable().unit())
-            .collect();
-        if !units_to_move.is_empty() {
-            self.send_consensus_notification(NotificationIn::NewUnits(units_to_move));
-        }
-    }
-
-    fn on_unit_received(&mut self, uu: UncheckedSignedUnit<H, D, MK::Signature>, alert: bool) {
-        if let Some(su) = self.validate_unit(uu) {
-            if alert {
-                // Units from alerts explicitly come from forkers, and we want them anyway.
-                self.store.add_unit(su, true);
-            } else {
-                self.add_unit_to_store_unless_fork(su);
-            }
-        }
-    }
-
-    fn on_request_coord(&mut self, peer_id: NodeIndex, coord: UnitCoord) {
-        debug!(target: "AlephBFT-member", "{:?} Received fetch request for coord {:?} from {:?}.", self.index(), coord, peer_id);
-        let maybe_su = (self.store.unit_by_coord(coord)).cloned();
-
-        if let Some(su) = maybe_su {
-            trace!(target: "AlephBFT-member", "{:?} Answering fetch request for coord {:?} from {:?}.", self.index(), coord, peer_id);
-            let message = UnitMessage::ResponseCoord(su.into());
-            self.send_unit_message(message, peer_id);
-        } else {
-            trace!(target: "AlephBFT-member", "{:?} Not answering fetch request for coord {:?}. Unit not in store.", self.index(), coord);
-        }
-    }
-
-    fn on_request_parents(&mut self, peer_id: NodeIndex, u_hash: H::Hash) {
-        debug!(target: "AlephBFT-member", "{:?} Received parents request for hash {:?} from {:?}.", self.index(), u_hash, peer_id);
-        let maybe_p_hashes = self.store.get_parents(u_hash);
-
-        if let Some(p_hashes) = maybe_p_hashes {
-            let p_hashes = p_hashes.clone();
-            trace!(target: "AlephBFT-member", "{:?} Answering parents request for hash {:?} from {:?}.", self.index(), u_hash, peer_id);
-            let mut full_units = Vec::new();
-            for hash in p_hashes.iter() {
-                if let Some(fu) = self.store.unit_by_hash(hash) {
-                    full_units.push(fu.clone().into());
-                } else {
-                    debug!(target: "AlephBFT-member", "{:?} Not answering parents request, one of the parents missing from store.", self.index());
-                    //This can happen if we got a parents response from someone, but one of the units was a fork and we dropped it.
-                    //Either this parent is legit and we will soon get it in alert or the parent is not legit in which case
-                    //the unit u, whose parents are beeing seeked here is not legit either.
-                    //In any case, if a node added u to its Dag, then it should never reach this place in code when answering
-                    //a parents request (as all the parents must be legit an thus must be in store).
-                    return;
-                }
-            }
-            let message = UnitMessage::ResponseParents(u_hash, full_units);
-            self.send_unit_message(message, peer_id);
-        } else {
-            trace!(target: "AlephBFT-member", "{:?} Not answering parents request for hash {:?}. Unit not in DAG yet.", self.index(), u_hash);
-        }
-    }
-
-    fn on_parents_response(
->>>>>>> 03f5bcb8
+    fn on_unit_message_from_units(
         &mut self,
         message: UnitMessage<H, D, MK::Signature>,
-        recipient: Option<Recipient>,
+        recipient: Recipient,
     ) {
         match message {
             UnitMessage::NewUnit(u) => self.on_create(u),
             UnitMessage::RequestCoord(_, coord) => self.on_request_coord(coord),
-            UnitMessage::RequestParents(_, hash) => self.on_request_parents(hash),
+            UnitMessage::RequestParents(peer_id, hash) => self.on_request_parents(hash, peer_id),
             UnitMessage::ResponseCoord(_) => match recipient {
-                Some(Recipient::Node(peer_id)) => {
+                Recipient::Node(peer_id) => {
                     self.send_unit_message(message, peer_id);
                 }
-<<<<<<< HEAD
                 _ => {
                     warn!(target: "AlephBFT-member", "{:?} Missing Recipient for a ResponseCoord message.", self.index());
-=======
-                Some(su) => su,
-            };
-            let full_unit = su.as_signable();
-            if full_unit.round() + 1 != u_round {
-                warn!(target: "AlephBFT-member", "{:?} In received parent response received a unit with wrong round.", self.index());
-                return;
-            }
-            if full_unit.creator() != parent_ids[i] {
-                warn!(target: "AlephBFT-member", "{:?} In received parent response received a unit with wrong creator.", self.index());
-                return;
-            }
-            let p_hash = full_unit.hash();
-            let ix = full_unit.creator();
-            p_hashes_node_map[ix] = Some(p_hash);
-            // There might be some optimization possible here to not validate twice, but overall
-            // this piece of code should be executed extremely rarely.
-            self.add_unit_to_store_unless_fork(su);
-        }
-
-        if ControlHash::<H>::combine_hashes(&p_hashes_node_map) != u_control_hash {
-            warn!(target: "AlephBFT-member", "{:?} In received parent response the control hash is incorrect {:?}.", self.index(), p_hashes_node_map);
-            return;
-        }
-        let p_hashes: Vec<H::Hash> = p_hashes_node_map.into_iter().flatten().collect();
-        self.store.add_parents(u_hash, p_hashes.clone());
-        trace!(target: "AlephBFT-member", "{:?} Succesful parents reponse for {:?}.", self.index(), u_hash);
-        self.send_consensus_notification(NotificationIn::UnitParents(u_hash, p_hashes));
-    }
-
-    fn form_alert(
-        &self,
-        proof: ForkProof<H, D, MK::Signature>,
-        units: Vec<SignedUnit<'a, H, D, MK>>,
-    ) -> Alert<H, D, MK::Signature> {
-        Alert::new(
-            self.config.node_ix,
-            proof,
-            units.into_iter().map(|signed| signed.into()).collect(),
-        )
-    }
-
-    fn on_new_forker_detected(&mut self, forker: NodeIndex, proof: ForkProof<H, D, MK::Signature>) {
-        let alerted_units = self.store.mark_forker(forker);
-        let alert = self.form_alert(proof, alerted_units);
-        self.alerts_for_alerter
-            .as_ref()
-            .unwrap()
-            .unbounded_send(alert)
-            .expect("Channel to alerter should be open")
-    }
-
-    fn on_alert_notification(&mut self, notification: ForkingNotification<H, D, MK::Signature>) {
-        use ForkingNotification::*;
-        match notification {
-            Forker(proof) => {
-                let forker = proof.0.index();
-                if !self.store.is_forker(forker) {
-                    self.on_new_forker_detected(forker, proof);
->>>>>>> 03f5bcb8
                 }
             },
             UnitMessage::ResponseParents(_, _) => match recipient {
-                Some(Recipient::Node(peer_id)) => {
+                Recipient::Node(peer_id) => {
                     self.send_unit_message(message, peer_id);
                 }
                 _ => {
@@ -895,65 +492,6 @@
         let (alert_messages_for_network, alert_messages_from_alerter) = mpsc::unbounded();
         let (unit_messages_for_units, unit_messages_from_network) = mpsc::unbounded();
         let (unit_messages_for_network, unit_messages_from_units) = mpsc::unbounded();
-<<<<<<< HEAD
-=======
-        let (network_exit, exit_stream) = oneshot::channel();
-        let mut network_handle = self
-            .spawn_handle
-            .spawn_essential("member/network", async move {
-                NetworkHub::new(
-                    network,
-                    unit_messages_from_units,
-                    unit_messages_for_units,
-                    alert_messages_from_alerter,
-                    alert_messages_for_alerter,
-                )
-                .run(exit_stream)
-                .await
-            })
-            .fuse();
-        self.unit_messages_for_network = Some(unit_messages_for_network);
-        let (alert_notifications_for_units, mut notifications_from_alerter) = mpsc::unbounded();
-        let (alerts_for_alerter, alerts_from_units) = mpsc::unbounded();
-        let (alerter_exit, exit_stream) = oneshot::channel();
-        let keybox_for_alerter = self.keybox.clone();
-        let alert_config = AlertConfig {
-            session_id: self.config.session_id,
-            n_members: self.n_members,
-        };
-        let mut alerts_handle = self
-            .spawn_handle
-            .spawn_essential("member/alerts", async move {
-                alerts::run(
-                    keybox_for_alerter,
-                    alert_messages_for_network,
-                    alert_messages_from_network,
-                    alert_notifications_for_units,
-                    alerts_from_units,
-                    alert_config,
-                    exit_stream,
-                )
-                .await
-            })
-            .fuse();
-        self.alerts_for_alerter = Some(alerts_for_alerter);
-        let ticker_delay = self.config.delay_config.tick_interval;
-        let mut ticker = Delay::new(ticker_delay).fuse();
-
-        let mut consensus_exited = false;
-        let mut network_exited = false;
-        let mut alerter_exited = false;
-        info!(target: "AlephBFT-member", "{:?} Start routing messages from consensus to network", self.index());
-        loop {
-            futures::select! {
-                notification = rx_consensus.next() => match notification {
-                        Some(notification) => self.on_consensus_notification(notification).await,
-                        None => {
-                            error!(target: "AlephBFT-member", "{:?} Consensus notification stream closed.", self.index());
-                            break;
-                        }
-                },
->>>>>>> 03f5bcb8
 
         let network_hub = NetworkHub::new(
             network,
