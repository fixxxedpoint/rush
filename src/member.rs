--- conflicted
+++ resolved
@@ -665,16 +665,9 @@
         let (ordered_batch_tx, mut ordered_batch_rx) = mpsc::unbounded();
         let (consensus_exit, exit_stream) = oneshot::channel();
         let config = self.config.clone();
-<<<<<<< HEAD
-        let sh = spawn_handle.clone();
-        debug!(target: "rush-member", "{:?} Spawning party for a session with config {:?}", self.index(), self.config);
-        spawn_handle.spawn("member/consensus", async move {
-            // panic!("wot1");
-=======
         let sh = self.spawn_handle.clone();
         debug!(target: "AlephBFT-member", "{:?} Spawning party for a session.", self.index());
         self.spawn_handle.spawn("member/consensus", async move {
->>>>>>> b73a6caf
             consensus::run(
                 config,
                 consensus_stream,
@@ -763,21 +756,16 @@
                         break;
                     }
                 },
-<<<<<<< HEAD
-
-                _ = ticker.tick() => self.trigger_tasks(),
+
+                _ = &mut ticker => {
+                    self.trigger_tasks();
+                    ticker = Delay::new(ticker_delay).fuse();
+                },
                 _ = exit.next() => {
                     // self.exit();
                     info!(target: "rush-member", "{:?} Closed by external request.", self.index());
                     break;
                 },
-=======
-                _ = &mut ticker => {
-                    self.trigger_tasks();
-                    ticker = Delay::new(ticker_delay).fuse();
-                },
-                _ = &mut exit => break,
->>>>>>> b73a6caf
             }
             self.move_units_to_consensus();
         }
